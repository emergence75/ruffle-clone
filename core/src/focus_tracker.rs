use crate::avm1::Avm1;
use crate::avm1::Value;
use crate::context::UpdateContext;
pub use crate::display_object::{
    DisplayObject, TDisplayObject, TDisplayObjectContainer, TextSelection,
};
use gc_arena::{Collect, GcCell, MutationContext};

#[derive(Clone, Copy, Collect)]
#[collect(no_drop)]
pub struct FocusTracker<'gc>(GcCell<'gc, Option<DisplayObject<'gc>>>);

impl<'gc> FocusTracker<'gc> {
    pub fn new(gc_context: MutationContext<'gc, '_>) -> Self {
        Self(GcCell::new(gc_context, None))
    }

    pub fn get(&self) -> Option<DisplayObject<'gc>> {
        *self.0.read()
    }

    pub fn set(
        &self,
        focused_element: Option<DisplayObject<'gc>>,
        context: &mut UpdateContext<'_, 'gc>,
    ) {
        let old = std::mem::replace(&mut *self.0.write(context.gc_context), focused_element);

        if old.is_none() && focused_element.is_none() {
            // We didn't have anything, we still don't, no change.
            return;
        }
        if !(old.is_some() == focused_element.is_some()
            && old.unwrap().as_ptr() == focused_element.unwrap().as_ptr())
        {
            if let Some(old) = old {
                old.on_focus_changed(context.gc_context, false);
            }
            if let Some(new) = focused_element {
                new.on_focus_changed(context.gc_context, true);
            }

<<<<<<< HEAD
        if let Some(old) = old {
            old.on_focus_changed(context, false);
        }
        if let Some(new) = focused_element {
            new.on_focus_changed(context, true);
=======
            tracing::info!("Focus is now on {:?}", focused_element);

            if let Some(level0) = context.stage.root_clip() {
                Avm1::notify_system_listeners(
                    level0,
                    context,
                    "Selection".into(),
                    "onSetFocus".into(),
                    &[
                        old.map(|v| v.object()).unwrap_or(Value::Null),
                        focused_element.map(|v| v.object()).unwrap_or(Value::Null),
                    ],
                );
            }
>>>>>>> 6b423a7e
        }

        // This applies even if the focused element hasn't changed.
        if let Some(text_field) = focused_element.and_then(|e| e.as_edit_text()) {
            if text_field.is_editable() {
                let length = text_field.text_length();
                text_field.set_selection(
                    Some(TextSelection::for_range(0, length)),
                    context.gc_context,
                );

                context.ui.open_virtual_keyboard();
            }
        }
    }
}<|MERGE_RESOLUTION|>--- conflicted
+++ resolved
@@ -34,19 +34,12 @@
             && old.unwrap().as_ptr() == focused_element.unwrap().as_ptr())
         {
             if let Some(old) = old {
-                old.on_focus_changed(context.gc_context, false);
+                old.on_focus_changed(context, false);
             }
             if let Some(new) = focused_element {
-                new.on_focus_changed(context.gc_context, true);
+                new.on_focus_changed(context, true);
             }
 
-<<<<<<< HEAD
-        if let Some(old) = old {
-            old.on_focus_changed(context, false);
-        }
-        if let Some(new) = focused_element {
-            new.on_focus_changed(context, true);
-=======
             tracing::info!("Focus is now on {:?}", focused_element);
 
             if let Some(level0) = context.stage.root_clip() {
@@ -61,7 +54,6 @@
                     ],
                 );
             }
->>>>>>> 6b423a7e
         }
 
         // This applies even if the focused element hasn't changed.
