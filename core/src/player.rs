use crate::avm1::globals::system::SandboxType;
use crate::avm1::Attribute;
use crate::avm1::Avm1;
use crate::avm1::Object;
use crate::avm1::SystemProperties;
use crate::avm1::VariableDumper;
use crate::avm1::{Activation, ActivationIdentifier};
use crate::avm1::{ScriptObject, TObject, Value};
use crate::avm2::{
    object::LoaderInfoObject, object::TObject as _, Activation as Avm2Activation, Avm2, CallStack,
    Domain as Avm2Domain, EventObject as Avm2EventObject, Object as Avm2Object,
};
use crate::backend::{
    audio::{AudioBackend, AudioManager},
    log::LogBackend,
    navigator::{NavigatorBackend, Request},
    storage::StorageBackend,
    ui::{InputManager, MouseCursor, UiBackend},
};
use crate::config::Letterbox;
use crate::context::{ActionQueue, ActionType, RenderContext, UpdateContext};
use crate::context_menu::{
    BuiltInItemFlags, ContextMenuCallback, ContextMenuItem, ContextMenuState,
};
use crate::display_object::{
    EditText, InteractiveObject, MovieClip, Stage, StageAlign, StageDisplayState, StageScaleMode,
    TInteractiveObject, WindowMode,
};
use crate::events::{ButtonKeyCode, ClipEvent, ClipEventResult, KeyCode, MouseButton, PlayerEvent};
use crate::external::Value as ExternalValue;
use crate::external::{ExternalInterface, ExternalInterfaceProvider};
use crate::focus_tracker::FocusTracker;
use crate::font::Font;
use crate::frame_lifecycle::{run_all_phases_avm2, FramePhase};
use crate::library::Library;
use crate::limits::ExecutionLimit;
use crate::loader::{LoadBehavior, LoadManager};
use crate::locale::get_current_date_time;
use crate::prelude::*;
use crate::string::AvmString;
use crate::stub::StubCollection;
use crate::tag_utils::SwfMovie;
use crate::timer::Timers;
use crate::vminterface::Instantiator;
use gc_arena::{ArenaParameters, Collect, GcCell};
use instant::Instant;
use rand::{rngs::SmallRng, SeedableRng};
use ruffle_render::backend::{null::NullRenderer, RenderBackend, ViewportDimensions};
use ruffle_render::commands::CommandList;
use ruffle_render::quality::StageQuality;
use ruffle_render::transform::TransformStack;
use ruffle_video::backend::VideoBackend;
use std::cell::RefCell;
use std::collections::{HashMap, VecDeque};
use std::ops::DerefMut;
use std::rc::{Rc, Weak as RcWeak};
use std::str::FromStr;
use std::sync::{Arc, Mutex, Weak};
use std::time::Duration;
use tracing::{info, instrument};

/// The newest known Flash Player version, serves as a default to
/// `player_version`.
pub const NEWEST_PLAYER_VERSION: u8 = 32;

#[derive(Collect)]
#[collect(no_drop)]
struct GcRoot<'gc> {
    callstack: GcCell<'gc, GcCallstack<'gc>>,
    data: GcCell<'gc, GcRootData<'gc>>,
}

#[derive(Collect, Default)]
#[collect(no_drop)]
struct GcCallstack<'gc> {
    avm2: Option<GcCell<'gc, CallStack<'gc>>>,
}

#[derive(Clone)]
pub struct StaticCallstack {
    arena: RcWeak<RefCell<GcArena>>,
}

impl StaticCallstack {
    pub fn avm2(&self, f: impl for<'gc> FnOnce(&CallStack<'gc>)) {
        if let Some(arena) = self.arena.upgrade() {
            if let Ok(arena) = arena.try_borrow() {
                arena.mutate(|_, root| {
                    let callstack = root.callstack.read();
                    if let Some(callstack) = callstack.avm2 {
                        let stack = callstack.read();
                        if !stack.is_empty() {
                            f(&stack)
                        }
                    }
                })
            }
        }
    }
}

#[derive(Collect)]
#[collect(no_drop)]
struct GcRootData<'gc> {
    library: Library<'gc>,

    /// The root of the display object hierarchy.
    ///
    /// It's children are the `level`s of AVM1, it may also be directly
    /// accessed in AVM2.
    stage: Stage<'gc>,

    /// The display object that the mouse is currently hovering over.
    mouse_hovered_object: Option<InteractiveObject<'gc>>,

    /// If the mouse is down, the display object that the mouse is currently pressing.
    mouse_pressed_object: Option<InteractiveObject<'gc>>,

    /// The object being dragged via a `startDrag` action.
    drag_object: Option<DragObject<'gc>>,

    /// Interpreter state for AVM1 code.
    avm1: Avm1<'gc>,

    /// Interpreter state for AVM2 code.
    avm2: Avm2<'gc>,

    action_queue: ActionQueue<'gc>,

    /// Object which manages asynchronous processes that need to interact with
    /// data in the GC arena.
    load_manager: LoadManager<'gc>,

    avm1_shared_objects: HashMap<String, Object<'gc>>,

    avm2_shared_objects: HashMap<String, Avm2Object<'gc>>,

    /// Text fields with unbound variable bindings.
    unbound_text_fields: Vec<EditText<'gc>>,

    /// Timed callbacks created with `setInterval`/`setTimeout`.
    timers: Timers<'gc>,

    current_context_menu: Option<ContextMenuState<'gc>>,

    /// External interface for (for example) JavaScript <-> ActionScript interaction
    external_interface: ExternalInterface<'gc>,

    /// A tracker for the current keyboard focused element
    focus_tracker: FocusTracker<'gc>,

    /// Manager of active sound instances.
    audio_manager: AudioManager<'gc>,
}

impl<'gc> GcRootData<'gc> {
    /// Splits out parameters for creating an `UpdateContext`
    /// (because we can borrow fields of `self` independently)
    #[allow(clippy::type_complexity)]
    fn update_context_params(
        &mut self,
    ) -> (
        Stage<'gc>,
        &mut Library<'gc>,
        &mut ActionQueue<'gc>,
        &mut Avm1<'gc>,
        &mut Avm2<'gc>,
        &mut Option<DragObject<'gc>>,
        &mut LoadManager<'gc>,
        &mut HashMap<String, Object<'gc>>,
        &mut HashMap<String, Avm2Object<'gc>>,
        &mut Vec<EditText<'gc>>,
        &mut Timers<'gc>,
        &mut Option<ContextMenuState<'gc>>,
        &mut ExternalInterface<'gc>,
        &mut AudioManager<'gc>,
    ) {
        (
            self.stage,
            &mut self.library,
            &mut self.action_queue,
            &mut self.avm1,
            &mut self.avm2,
            &mut self.drag_object,
            &mut self.load_manager,
            &mut self.avm1_shared_objects,
            &mut self.avm2_shared_objects,
            &mut self.unbound_text_fields,
            &mut self.timers,
            &mut self.current_context_menu,
            &mut self.external_interface,
            &mut self.audio_manager,
        )
    }
}

type GcArena = gc_arena::Arena<gc_arena::Rootable![GcRoot<'gc>]>;

type Audio = Box<dyn AudioBackend>;
type Navigator = Box<dyn NavigatorBackend>;
type Renderer = Box<dyn RenderBackend>;
type Storage = Box<dyn StorageBackend>;
type Log = Box<dyn LogBackend>;
type Ui = Box<dyn UiBackend>;
type Video = Box<dyn VideoBackend>;

pub struct Player {
    /// The version of the player we're emulating.
    ///
    /// This serves a few purposes, primarily for compatibility:
    ///
    /// * ActionScript can query the player version, ostensibly for graceful
    ///   degradation on older platforms. Certain SWF files broke with the
    ///   release of Flash Player 10 because the version string contains two
    ///   digits. This allows the user to play those old files.
    /// * Player-specific behavior that was not properly versioned in Flash
    ///   Player can be enabled by setting a particular player version.
    player_version: u8,

    swf: Arc<SwfMovie>,

    warn_on_unsupported_content: bool,

    is_playing: bool,
    needs_render: bool,

    renderer: Renderer,
    audio: Audio,
    navigator: Navigator,
    storage: Storage,
    log: Log,
    ui: Ui,
    video: Video,

    transform_stack: TransformStack,

    rng: SmallRng,

    gc_arena: Rc<RefCell<GcArena>>,

    frame_rate: f64,
    actions_since_timeout_check: u16,

    frame_phase: FramePhase,

    stub_tracker: StubCollection,

    /// A time budget for executing frames.
    /// Gained by passage of time between host frames, spent by executing SWF frames.
    /// This is how we support custom SWF framerates
    /// and compensate for small lags by "catching up" (up to MAX_FRAMES_PER_TICK).
    frame_accumulator: f64,
    recent_run_frame_timings: VecDeque<f64>,

    /// Faked time passage for fooling hand-written busy-loop FPS limiters.
    time_offset: u32,

    input: InputManager,

    mouse_pos: (Twips, Twips),

    /// The current mouse cursor icon.
    mouse_cursor: MouseCursor,
    mouse_cursor_needs_check: bool,

    system: SystemProperties,

    /// The current instance ID. Used to generate default `instanceN` names.
    instance_counter: i32,

    /// Time remaining until the next timer will fire.
    time_til_next_timer: Option<f64>,

    /// The instant at which the SWF was launched.
    start_time: Instant,

    /// The maximum amount of time that can be called before a `Error::ExecutionTimeout`
    /// is raised. This defaults to 15 seconds but can be changed.
    max_execution_duration: Duration,

    /// Self-reference to ourselves.
    ///
    /// This is a weak reference that is upgraded and handed out in various
    /// contexts to other parts of the player. It can be used to ensure the
    /// player lives across `await` calls in async code.
    self_reference: Weak<Mutex<Self>>,

    /// The current frame of the main timeline, if available.
    /// The first frame is frame 1.
    current_frame: Option<u16>,

    /// How Ruffle should load movies.
    load_behavior: LoadBehavior,

    /// The root SWF URL provided to ActionScript. If None,
    /// the actual loaded url will be used
    spoofed_url: Option<String>,
}

impl Player {
    /// Fetch the root movie.
    ///
    /// This should not be called if a root movie fetch has already been kicked
    /// off.
    pub fn fetch_root_movie(
        &mut self,
        movie_url: String,
        parameters: Vec<(String, String)>,
        on_metadata: Box<dyn FnOnce(&swf::HeaderExt)>,
    ) {
        self.mutate_with_update_context(|context| {
            let future = context.load_manager.load_root_movie(
                context.player.clone(),
                Request::get(movie_url),
                parameters,
                on_metadata,
            );
            context.navigator.spawn_future(future);
        });
    }

    /// Change the root movie.
    ///
    /// This should only be called once, as it makes no attempt at removing
    /// previous stage contents. If you need to load a new root movie, you
    /// should destroy and recreate the player instance.
    pub fn set_root_movie(&mut self, movie: SwfMovie) {
        info!(
            "Loaded SWF version {}, with a resolution of {}x{}",
            movie.version(),
            movie.width(),
            movie.height()
        );

        self.frame_rate = movie.frame_rate().into();
        self.swf = Arc::new(movie);
        self.instance_counter = 0;

        self.mutate_with_update_context(|context| {
            context.stage.set_movie_size(
                context.gc_context,
                context.swf.width().to_pixels() as u32,
                context.swf.height().to_pixels() as u32,
            );
            context
                .stage
                .set_movie(context.gc_context, context.swf.clone());

            let mut activation = Avm2Activation::from_nothing(context.reborrow());
            let global_domain = activation.avm2().global_domain();
            let domain = Avm2Domain::movie_domain(&mut activation, global_domain);

            activation
                .context
                .library
                .library_for_movie_mut(activation.context.swf.clone())
                .set_avm2_domain(domain);
            activation.context.ui.set_mouse_visible(true);

            let swf = activation.context.swf.clone();
            let root: DisplayObject =
                MovieClip::player_root_movie(&mut activation, swf.clone()).into();

            // The Stage `LoaderInfo` is permanently in the 'not yet loaded' state,
            // and has no associated `Loader` instance.
            // However, some properties are always accessible, and take their values
            // from the root SWF.
            let stage_loader_info =
                LoaderInfoObject::not_yet_loaded(&mut activation, swf, None, Some(root), true)
                    .expect("Failed to construct Stage LoaderInfo");
            activation
                .context
                .stage
                .set_loader_info(activation.context.gc_context, stage_loader_info);

            drop(activation);

            root.set_depth(context.gc_context, 0);
            let flashvars = if !context.swf.parameters().is_empty() {
                let object = ScriptObject::new(context.gc_context, None);
                for (key, value) in context.swf.parameters().iter() {
                    object.define_value(
                        context.gc_context,
                        AvmString::new_utf8(context.gc_context, key),
                        AvmString::new_utf8(context.gc_context, value).into(),
                        Attribute::empty(),
                    );
                }
                Some(object.into())
            } else {
                None
            };

            root.post_instantiation(context, flashvars, Instantiator::Movie, false);
            root.set_default_root_name(context);
            context.stage.replace_at_depth(context, root, 0);

            // Load and parse the device font.
            if context.library.device_font().is_none() {
                let device_font = Self::load_device_font(context.gc_context, context.renderer);
                context.library.set_device_font(device_font);
            }

            // Set the version parameter on the root.
            let mut activation = Activation::from_stub(
                context.reborrow(),
                ActivationIdentifier::root("[Version Setter]"),
            );
            let object = root.object().coerce_to_object(&mut activation);
            let version_string = activation
                .context
                .system
                .get_version_string(activation.context.avm1);
            object.define_value(
                activation.context.gc_context,
                "$version",
                AvmString::new_utf8(activation.context.gc_context, version_string).into(),
                Attribute::empty(),
            );

            let stage = activation.context.stage;
            stage.build_matrices(&mut activation.context);
        });

        if self.swf.is_action_script_3() && self.warn_on_unsupported_content {
            self.ui.display_unsupported_message();
        }

        self.audio.set_frame_rate(self.frame_rate);
    }

    /// Get rough estimate of the max # of times we can update the frame.
    ///
    /// In some cases, we might want to update several times in a row.
    /// For example, if the game runs at 60FPS, but the host runs at 30FPS
    /// Or if for some reason the we miss a couple of frames.
    /// However, if the code is simply slow, this is the opposite of what we want;
    /// If run_frame() consistently takes say 100ms, we don't want `tick` to try to "catch up",
    /// as this will only make it worse.
    ///
    /// This rough heuristic manages this job; for example if average run_frame()
    /// takes more than 1/3 of frame_time, we shouldn't run it more than twice in a row.
    /// This logic is far from perfect, as it doesn't take into account
    /// that things like rendering also take time. But for now it's good enough.
    fn max_frames_per_tick(&self) -> u32 {
        const MAX_FRAMES_PER_TICK: u32 = 5;

        if self.recent_run_frame_timings.is_empty() {
            5
        } else {
            let frame_time = 1000.0 / self.frame_rate;
            let average_run_frame_time = self.recent_run_frame_timings.iter().sum::<f64>()
                / self.recent_run_frame_timings.len() as f64;
            ((frame_time / average_run_frame_time) as u32).clamp(1, MAX_FRAMES_PER_TICK)
        }
    }

    fn add_frame_timing(&mut self, elapsed: f64) {
        self.recent_run_frame_timings.push_back(elapsed);
        if self.recent_run_frame_timings.len() >= 10 {
            self.recent_run_frame_timings.pop_front();
        }
    }

    pub fn tick(&mut self, dt: f64) {
        // Don't run until preloading is complete.
        // TODO: Eventually we want to stream content similar to the Flash player.
        if !self.audio.is_loading_complete() {
            return;
        }

        if self.is_playing() {
            self.frame_accumulator += dt;
            let frame_rate = self.frame_rate;
            let frame_time = 1000.0 / frame_rate;

            let max_frames_per_tick = self.max_frames_per_tick();
            let mut frame = 0;

            while frame < max_frames_per_tick && self.frame_accumulator >= frame_time {
                let timer = Instant::now();
                self.run_frame();
                let elapsed = timer.elapsed().as_millis() as f64;

                self.add_frame_timing(elapsed);

                self.frame_accumulator -= frame_time;
                frame += 1;
                // The script probably tried implementing an FPS limiter with a busy loop.
                // We fooled the busy loop by pretending that more time has passed that actually did.
                // Then we need to actually pass this time, by decreasing frame_accumulator
                // to delay the future frame.
                if self.time_offset > 0 {
                    self.frame_accumulator -= self.time_offset as f64;
                }
            }

            // Now that we're done running code,
            // we can stop pretending that more time passed than actually did.
            // Note: update_timers(dt) doesn't need to see this either.
            // Timers will run at correct times and see correct time.
            // Also note that in Flash, a blocking busy loop would delay setTimeout
            // and cancel some setInterval callbacks, but here busy loops don't block
            // so timer callbacks won't get cancelled/delayed.
            self.time_offset = 0;

            // Sanity: If we had too many frames to tick, just reset the accumulator
            // to prevent running at turbo speed.
            if self.frame_accumulator >= frame_time {
                self.frame_accumulator = 0.0;
            }

            // Adjust playback speed for next frame to stay in sync with timeline audio tracks ("stream" sounds).
            let cur_frame_offset = self.frame_accumulator;
            self.frame_accumulator += self.mutate_with_update_context(|context| {
                context
                    .audio_manager
                    .audio_skew_time(context.audio, cur_frame_offset)
                    * 1000.0
            });

            self.update_timers(dt);
            self.audio.tick();
        }
    }

    pub fn time_til_next_timer(&self) -> Option<f64> {
        self.time_til_next_timer
    }

    /// Returns the approximate duration of time until the next frame is due to run.
    /// This is only an approximation to be used for sleep durations.
    pub fn time_til_next_frame(&self) -> std::time::Duration {
        let frame_time = 1000.0 / self.frame_rate;
        let mut dt = if self.frame_accumulator <= 0.0 {
            frame_time
        } else if self.frame_accumulator >= frame_time {
            0.0
        } else {
            frame_time - self.frame_accumulator
        };

        if let Some(time_til_next_timer) = self.time_til_next_timer {
            dt = dt.min(time_til_next_timer)
        }

        dt = dt.max(0.0);

        std::time::Duration::from_micros(dt as u64 * 1000)
    }

    pub fn is_playing(&self) -> bool {
        self.is_playing
    }

    /// Returns the master volume of the player. 1.0 is 100% volume.
    pub fn volume(&self) -> f32 {
        self.audio.volume()
    }

    /// Sets the master volume of the player. 1.0 is 100% volume.
    pub fn set_volume(&mut self, volume: f32) {
        self.audio.set_volume(volume)
    }

    pub fn prepare_context_menu(&mut self) -> Vec<ContextMenuItem> {
        self.mutate_with_update_context(|context| {
            if !context.stage.show_menu() {
                return vec![];
            }

            // TODO: This should use a pointed display object with `.menu`
            let root_dobj = context.stage.root_clip();

            let menu = if let Value::Object(obj) = root_dobj.object() {
                let mut activation = Activation::from_stub(
                    context.reborrow(),
                    ActivationIdentifier::root("[ContextMenu]"),
                );
                let menu_object = if let Ok(Value::Object(menu)) = obj.get("menu", &mut activation)
                {
                    if let Ok(Value::Object(on_select)) = menu.get("onSelect", &mut activation) {
                        Self::run_context_menu_custom_callback(
                            menu,
                            on_select,
                            &mut activation.context,
                        );
                    }
                    Some(menu)
                } else {
                    None
                };
                crate::avm1::make_context_menu_state(menu_object, &mut activation)
            } else if let Avm2Value::Object(_obj) = root_dobj.object2() {
                // TODO: send "menuSelect" event
                tracing::warn!("AVM2 Context menu callbacks are not implemented");

                let mut activation = Avm2Activation::from_nothing(context.reborrow());

                let menu_object = root_dobj
                    .as_interactive()
                    .map(|iobj| iobj.context_menu())
                    .and_then(|v| v.as_object());

                crate::avm2::make_context_menu_state(menu_object, &mut activation)
            } else {
                // no AVM1 or AVM2 object - so just prepare the builtin items
                let mut menu = ContextMenuState::new();
                let builtin_items = BuiltInItemFlags::for_stage(context.stage);
                menu.build_builtin_items(builtin_items, context.stage);
                menu
            };

            let ret = menu.info().clone();
            *context.current_context_menu = Some(menu);
            ret
        })
    }

    pub fn clear_custom_menu_items(&mut self) {
        self.gc_arena.borrow().mutate(|gc_context, gc_root| {
            let mut root_data = gc_root.data.write(gc_context);
            root_data.current_context_menu = None;
        });
    }

    pub fn run_context_menu_callback(&mut self, index: usize) {
        self.mutate_with_update_context(|context| {
            let menu = &context.current_context_menu;
            if let Some(ref menu) = menu {
                match menu.callback(index) {
                    ContextMenuCallback::Avm1 { item, callback } => {
                        Self::run_context_menu_custom_callback(*item, *callback, context)
                    }
                    ContextMenuCallback::Play => Self::toggle_play_root_movie(context),
                    ContextMenuCallback::Forward => Self::forward_root_movie(context),
                    ContextMenuCallback::Back => Self::back_root_movie(context),
                    ContextMenuCallback::Rewind => Self::rewind_root_movie(context),
                    ContextMenuCallback::Avm2 { .. } => {
                        // TODO: Send menuItemSelect event
                    }
                    ContextMenuCallback::QualityLow => {
                        context.stage.set_quality(context, StageQuality::Low)
                    }
                    ContextMenuCallback::QualityMedium => {
                        context.stage.set_quality(context, StageQuality::Medium)
                    }
                    ContextMenuCallback::QualityHigh => {
                        context.stage.set_quality(context, StageQuality::High)
                    }
                    _ => {}
                }
                Self::run_actions(context);
            }
        });
    }

    fn run_context_menu_custom_callback<'gc>(
        item: Object<'gc>,
        callback: Object<'gc>,
        context: &mut UpdateContext<'_, 'gc>,
    ) {
        let root_clip = context.stage.root_clip();
        let mut activation = Activation::from_nothing(
            context.reborrow(),
            ActivationIdentifier::root("[Context Menu Callback]"),
            root_clip,
        );

        // TODO: Remember to also change the first arg
        // when we support contextmenu on non-root-movie
        let params = vec![root_clip.object(), Value::Object(item)];

        let _ = callback.call(
            "[Context Menu Callback]".into(),
            &mut activation,
            Value::Undefined,
            &params,
        );
    }

    pub fn set_fullscreen(&mut self, is_fullscreen: bool) {
        self.mutate_with_update_context(|context| {
            let display_state = if is_fullscreen {
                StageDisplayState::FullScreen
            } else {
                StageDisplayState::Normal
            };
            context.stage.set_display_state(context, display_state);
        });
    }

    fn toggle_play_root_movie(context: &mut UpdateContext<'_, '_>) {
        if let Some(mc) = context.stage.root_clip().as_movie_clip() {
            if mc.playing() {
                mc.stop(context);
            } else {
                mc.play(context);
            }
        }
    }
    fn rewind_root_movie(context: &mut UpdateContext<'_, '_>) {
        if let Some(mc) = context.stage.root_clip().as_movie_clip() {
            mc.goto_frame(context, 1, true)
        }
    }
    fn forward_root_movie(context: &mut UpdateContext<'_, '_>) {
        if let Some(mc) = context.stage.root_clip().as_movie_clip() {
            mc.next_frame(context);
        }
    }
    fn back_root_movie(context: &mut UpdateContext<'_, '_>) {
        if let Some(mc) = context.stage.root_clip().as_movie_clip() {
            mc.prev_frame(context);
        }
    }

    pub fn set_is_playing(&mut self, v: bool) {
        if v {
            // Allow auto-play after user gesture for web backends.
            self.audio.play();
        } else {
            self.audio.pause();
        }
        self.is_playing = v;
    }

    pub fn needs_render(&self) -> bool {
        self.needs_render
    }

    pub fn background_color(&mut self) -> Option<Color> {
        self.mutate_with_update_context(|context| context.stage.background_color())
    }

    pub fn set_background_color(&mut self, color: Option<Color>) {
        self.mutate_with_update_context(|context| {
            context
                .stage
                .set_background_color(context.gc_context, color)
        })
    }

    pub fn letterbox(&mut self) -> Letterbox {
        self.mutate_with_update_context(|context| context.stage.letterbox())
    }

    pub fn set_letterbox(&mut self, letterbox: Letterbox) {
        self.mutate_with_update_context(|context| {
            context.stage.set_letterbox(context.gc_context, letterbox)
        })
    }

    pub fn movie_width(&mut self) -> u32 {
        self.mutate_with_update_context(|context| context.stage.movie_size().0)
    }

    pub fn movie_height(&mut self) -> u32 {
        self.mutate_with_update_context(|context| context.stage.movie_size().1)
    }

    pub fn viewport_dimensions(&mut self) -> ViewportDimensions {
        self.mutate_with_update_context(|context| context.renderer.viewport_dimensions())
    }

    pub fn set_viewport_dimensions(&mut self, dimensions: ViewportDimensions) {
        self.mutate_with_update_context(|context| {
            context.renderer.set_viewport_dimensions(dimensions);
            context.stage.build_matrices(context);
        })
    }

    pub fn set_show_menu(&mut self, show_menu: bool) {
        self.mutate_with_update_context(|context| {
            let stage = context.stage;
            stage.set_show_menu(context, show_menu);
        })
    }

    pub fn set_stage_align(&mut self, stage_align: &str) {
        self.mutate_with_update_context(|context| {
            let stage = context.stage;
            if let Ok(stage_align) = StageAlign::from_str(stage_align) {
                stage.set_align(context, stage_align);
            }
        })
    }

    pub fn set_quality(&mut self, quality: StageQuality) {
        self.mutate_with_update_context(|context| {
            context.stage.set_quality(context, quality);
        })
    }

    pub fn set_scale_mode(&mut self, scale_mode: &str) {
        self.mutate_with_update_context(|context| {
            let stage = context.stage;
            if let Ok(scale_mode) = StageScaleMode::from_str(scale_mode) {
                stage.set_scale_mode(context, scale_mode);
            }
        })
    }

    pub fn set_window_mode(&mut self, window_mode: &str) {
        self.mutate_with_update_context(|context| {
            let stage = context.stage;
            if let Ok(window_mode) = WindowMode::from_str(window_mode) {
                stage.set_window_mode(context, window_mode);
            }
        })
    }

    /// Handle an event sent into the player from the external windowing system
    /// or an HTML element.
    ///
    /// Event handling is a complicated affair, involving several different
    /// concerns that need to resolve with specific priority.
    ///
    /// 1. (In `avm_debug` builds)
    ///    If Ctrl-Alt-V is pressed, dump all AVM1 variables in the player.
    ///    If Ctrl-Alt-D is pressed, toggle debug output for AVM1 and AVM2.
    ///    If Ctrl-Alt-F is pressed, dump the display object tree.
    /// 2. If the incoming event is text input or key input that could be
    ///    related to text input (e.g. pressing a letter key), we dispatch a
    ///    key press event onto the stage.
    /// 3. If the event from step 3 was not handled, we check if an `EditText`
    ///    object is in focus and dispatch a text-control event to said object.
    /// 4. If the incoming event is text input, and neither step 3 nor step 4
    ///    resulted in an event being handled, we dispatch a text input event
    ///    to the currently focused `EditText` (if present).
    /// 5. Regardless of all prior event handling, we dispatch the event
    ///    through the stage normally.
    /// 6. Then, we dispatch the event through AVM1 global listener objects.
    /// 7. The AVM1 action queue is drained.
    /// 8. Mouse state is updated. This triggers button rollovers, which are a
    ///    second wave of event processing.
    pub fn handle_event(&mut self, event: PlayerEvent) {
        let prev_is_mouse_down = self.input.is_mouse_down();
        self.input.handle_event(&event);
        let is_mouse_button_changed = self.input.is_mouse_down() != prev_is_mouse_down;

        if cfg!(feature = "avm_debug") {
            match event {
                PlayerEvent::KeyDown {
                    key_code: KeyCode::V,
                    ..
                } if self.input.is_key_down(KeyCode::Control)
                    && self.input.is_key_down(KeyCode::Alt) =>
                {
                    self.mutate_with_update_context(|context| {
                        let mut dumper = VariableDumper::new("  ");

                        let mut activation = Activation::from_stub(
                            context.reborrow(),
                            ActivationIdentifier::root("[Variable Dumper]"),
                        );

                        dumper.print_variables(
                            "Global Variables:",
                            "_global",
                            &activation.context.avm1.global_object(),
                            &mut activation,
                        );

                        for display_object in activation.context.stage.iter_render_list() {
                            let level = display_object.depth();
                            let object = display_object.object().coerce_to_object(&mut activation);
                            dumper.print_variables(
                                &format!("Level #{level}:"),
                                &format!("_level{level}"),
                                &object,
                                &mut activation,
                            );
                        }
                        tracing::info!("Variable dump:\n{}", dumper.output());
                    });
                }
                PlayerEvent::KeyDown {
                    key_code: KeyCode::D,
                    ..
                } if self.input.is_key_down(KeyCode::Control)
                    && self.input.is_key_down(KeyCode::Alt) =>
                {
                    self.mutate_with_update_context(|context| {
                        if context.avm1.show_debug_output() {
                            tracing::info!(
                                "AVM Debugging turned off! Press CTRL+ALT+D to turn on again."
                            );
                            context.avm1.set_show_debug_output(false);
                            context.avm2.set_show_debug_output(false);
                        } else {
                            tracing::info!(
                                "AVM Debugging turned on! Press CTRL+ALT+D to turn off."
                            );
                            context.avm1.set_show_debug_output(true);
                            context.avm2.set_show_debug_output(true);
                        }
                    });
                }
                PlayerEvent::KeyDown {
                    key_code: KeyCode::F,
                    ..
                } if self.input.is_key_down(KeyCode::Control)
                    && self.input.is_key_down(KeyCode::Alt) =>
                {
                    self.mutate_with_update_context(|context| {
                        context.stage.display_render_tree(0);
                    });
                }
                _ => {}
            }
        }

        self.mutate_with_update_context(|context| {
            // Propagate button events.
            let button_event = match event {
                // ASCII characters convert directly to keyPress button events.
                PlayerEvent::TextInput { codepoint }
                    if codepoint as u32 >= 32 && codepoint as u32 <= 126 =>
                {
                    Some(ClipEvent::KeyPress {
                        key_code: ButtonKeyCode::from_u8(codepoint as u8).unwrap(),
                    })
                }

                // Special keys have custom values for keyPress.
                PlayerEvent::KeyDown { key_code, .. } => {
                    if let Some(key_code) = crate::events::key_code_to_button_key_code(key_code) {
                        Some(ClipEvent::KeyPress { key_code })
                    } else {
                        None
                    }
                }
                _ => None,
            };

            let mut key_press_handled = false;
            if let Some(button_event) = button_event {
                for level in context.stage.iter_render_list() {
                    let state = if let Some(interactive) = level.as_interactive() {
                        interactive.handle_clip_event(context, button_event)
                    } else {
                        ClipEventResult::NotHandled
                    };

                    if state == ClipEventResult::Handled {
                        key_press_handled = true;
                        break;
                    } else if let Some(text) =
                        context.focus_tracker.get().and_then(|o| o.as_edit_text())
                    {
                        // Text fields listen for arrow key presses, etc.
                        if text.handle_text_control_event(context, button_event)
                            == ClipEventResult::Handled
                        {
                            key_press_handled = true;
                            break;
                        }
                    }
                }
            }

            if context.is_action_script_3() {
                if let PlayerEvent::KeyDown { key_code, key_char }
                | PlayerEvent::KeyUp { key_code, key_char } = event
                {
                    let ctrl_key = context.input.is_key_down(KeyCode::Control);
                    let alt_key = context.input.is_key_down(KeyCode::Alt);
                    let shift_key = context.input.is_key_down(KeyCode::Shift);

                    let mut activation = Avm2Activation::from_nothing(context.reborrow());

                    let event_name = match event {
                        PlayerEvent::KeyDown { .. } => "keyDown",
                        PlayerEvent::KeyUp { .. } => "keyUp",
                        _ => unreachable!(),
                    };

                    let keyboardevent_class = activation.avm2().classes().keyboardevent;
                    let event_name_val: Avm2Value<'_> =
                        AvmString::new_utf8(activation.context.gc_context, event_name).into();

                    // TODO: keyLocation should not be a dummy value.
                    // ctrlKey and controlKey can be different from each other on Mac.
                    // commandKey should be supported.
                    let keyboard_event = keyboardevent_class
                        .construct(
                            &mut activation,
                            &[
                                event_name_val,                          /* type */
                                true.into(),                             /* bubbles */
                                false.into(),                            /* cancelable */
                                key_char.map_or(0, |c| c as u32).into(), /* charCode */
                                (key_code as u32).into(),                /* keyCode */
                                0.into(),                                /* keyLocation */
                                ctrl_key.into(),                         /* ctrlKey */
                                alt_key.into(),                          /* altKey */
                                shift_key.into(),                        /* shiftKey */
                                ctrl_key.into(),                         /* controlKey */
                            ],
                        )
                        .expect("Failed to construct KeyboardEvent");

                    let target = activation
                        .context
                        .focus_tracker
                        .get()
                        .unwrap_or_else(|| activation.context.stage.into())
                        .object2()
                        .coerce_to_object(&mut activation)
                        .expect("DisplayObject is not an object!");

                    if let Err(e) =
                        Avm2::dispatch_event(&mut activation.context, keyboard_event, target)
                    {
                        tracing::error!(
                            "Encountered AVM2 error when broadcasting `{}` event: {}",
                            event_name,
                            e
                        );
                    }
                }
            }

            // keyPress events take precedence over text input.
            if !key_press_handled {
                if let PlayerEvent::TextInput { codepoint } = event {
                    if let Some(text) = context.focus_tracker.get().and_then(|o| o.as_edit_text()) {
                        text.text_input(codepoint, context);
                    }
                }
            }

<<<<<<< HEAD
            // Propagate clip events.
=======
        if let PlayerEvent::TextControl { code } = event {
            self.mutate_with_update_context(|context| {
                if let Some(text) = context.focus_tracker.get().and_then(|o| o.as_edit_text()) {
                    text.text_control_input(code, context);
                }
            });
        }

        // Propagate clip events.
        self.mutate_with_update_context(|context| {
>>>>>>> f91dfbc1
            let (clip_event, listener) = match event {
                PlayerEvent::KeyDown { .. } => {
                    (Some(ClipEvent::KeyDown), Some(("Key", "onKeyDown", vec![])))
                }
                PlayerEvent::KeyUp { .. } => {
                    (Some(ClipEvent::KeyUp), Some(("Key", "onKeyUp", vec![])))
                }
                PlayerEvent::MouseMove { .. } => (
                    Some(ClipEvent::MouseMove),
                    Some(("Mouse", "onMouseMove", vec![])),
                ),
                PlayerEvent::MouseUp {
                    button: MouseButton::Left,
                    ..
                } => (
                    Some(ClipEvent::MouseUp),
                    Some(("Mouse", "onMouseUp", vec![])),
                ),
                PlayerEvent::MouseDown {
                    button: MouseButton::Left,
                    ..
                } => (
                    Some(ClipEvent::MouseDown),
                    Some(("Mouse", "onMouseDown", vec![])),
                ),
                PlayerEvent::MouseWheel { delta } => {
                    let delta = Value::from(delta.lines());
                    (None, Some(("Mouse", "onMouseWheel", vec![delta])))
                }
                _ => (None, None),
            };

            // Fire clip event on all clips.
            if let Some(clip_event) = clip_event {
                for level in context.stage.iter_render_list() {
                    if let Some(interactive) = level.as_interactive() {
                        interactive.handle_clip_event(context, clip_event);
                    }
                }
            }

            // Fire event listener on appropriate object
            if let Some((listener_type, event_name, args)) = listener {
                context.action_queue.queue_action(
                    context.stage.root_clip(),
                    ActionType::NotifyListeners {
                        listener: listener_type,
                        method: event_name,
                        args,
                    },
                    false,
                );
            }

            Self::run_actions(context);
        });

        // Update mouse state.
        if let PlayerEvent::MouseMove { x, y }
        | PlayerEvent::MouseDown {
            x,
            y,
            button: MouseButton::Left,
        }
        | PlayerEvent::MouseUp {
            x,
            y,
            button: MouseButton::Left,
        } = event
        {
            let inverse_view_matrix =
                self.mutate_with_update_context(|context| context.stage.inverse_view_matrix());
            let old_pos = self.mouse_pos;
            self.mouse_pos = inverse_view_matrix * (Twips::from_pixels(x), Twips::from_pixels(y));

            // Update the dragged object here to keep it constantly in sync with the mouse position.
            self.mutate_with_update_context(|context| {
                Self::update_drag(context);
            });

            let is_mouse_moved = old_pos != self.mouse_pos;

            // This fires button rollover/press events, which should run after the above mouseMove events.
            if self.update_mouse_state(is_mouse_button_changed, is_mouse_moved) {
                self.needs_render = true;
            }
        }

        if let PlayerEvent::MouseWheel { delta } = event {
            self.mutate_with_update_context(|context| {
                if let Some(over_object) = context.mouse_over_object {
                    if !over_object.as_displayobject().removed() {
                        over_object.handle_clip_event(context, ClipEvent::MouseWheel { delta });
                    }
                } else {
                    context
                        .stage
                        .handle_clip_event(context, ClipEvent::MouseWheel { delta });
                }
            });
        }
    }

    /// Update dragged object, if any.
    pub fn update_drag(context: &mut UpdateContext<'_, '_>) {
        let (mouse_x, mouse_y) = *context.mouse_position;
        if let Some(drag_object) = &mut context.drag_object {
            let display_object = drag_object.display_object;
            if drag_object.display_object.removed() {
                // Be sure to clear the drag if the object was removed.
                *context.drag_object = None;
            } else {
                let (offset_x, offset_y) = drag_object.offset;
                let mut drag_point = (mouse_x + offset_x, mouse_y + offset_y);
                if let Some(parent) = display_object.parent() {
                    drag_point = parent.global_to_local(drag_point);
                }
                drag_point = drag_object.constraint.clamp(drag_point);
                display_object.set_x(context.gc_context, drag_point.0.to_pixels());
                display_object.set_y(context.gc_context, drag_point.1.to_pixels());

                // Update _droptarget property of dragged object.
                if let Some(movie_clip) = display_object.as_movie_clip() {
                    // Turn the dragged object invisible so that we don't pick it.
                    // TODO: This could be handled via adding a `HitTestOptions::SKIP_DRAGGED`.
                    let was_visible = display_object.visible();
                    display_object.set_visible(context.gc_context, false);
                    // Set _droptarget to the object the mouse is hovering over.
                    let drop_target_object =
                        context.stage.iter_render_list().rev().find_map(|level| {
                            level
                                .as_interactive()
                                .and_then(|l| l.mouse_pick(context, *context.mouse_position, false))
                        });
                    movie_clip.set_drop_target(
                        context.gc_context,
                        drop_target_object.map(|d| d.as_displayobject()),
                    );
                    display_object.set_visible(context.gc_context, was_visible);
                }
            }
        }
    }

    /// Updates the hover state of buttons.
    fn update_mouse_state(&mut self, is_mouse_button_changed: bool, is_mouse_moved: bool) -> bool {
        let mut new_cursor = self.mouse_cursor;
        let mut mouse_cursor_needs_check = self.mouse_cursor_needs_check;

        // Determine the display object the mouse is hovering over.
        // Search through levels from top-to-bottom, returning the first display object that is under the mouse.
        let needs_render = self.mutate_with_update_context(|context| {
            let new_over_object = context.stage.iter_render_list().rev().find_map(|level| {
                level
                    .as_interactive()
                    .and_then(|l| l.mouse_pick(context, *context.mouse_position, true))
            });

            let mut events: smallvec::SmallVec<[(InteractiveObject<'_>, ClipEvent); 2]> =
                Default::default();

            if is_mouse_moved {
                events.push((
                    new_over_object.unwrap_or_else(|| context.stage.into()),
                    ClipEvent::MouseMoveInside,
                ));
            }

            // Cancel hover if an object is removed from the stage.
            if let Some(hovered) = context.mouse_over_object {
                if hovered.as_displayobject().removed() {
                    context.mouse_over_object = None;
                }
            }
            if let Some(pressed) = context.mouse_down_object {
                if pressed.as_displayobject().removed() {
                    context.mouse_down_object = None;
                }
            }

            // Update the cursor if the object was removed from the stage.
            if new_cursor != MouseCursor::Arrow {
                let object_removed =
                    context.mouse_over_object.is_none() && context.mouse_down_object.is_none();
                if !object_removed {
                    mouse_cursor_needs_check = false;
                    if is_mouse_button_changed {
                        // The object is pressed/released and may be removed immediately, we need to check
                        // in the next frame if it still exists. If it doesn't, we'll update the cursor.
                        mouse_cursor_needs_check = true;
                    }
                } else if mouse_cursor_needs_check {
                    mouse_cursor_needs_check = false;
                    new_cursor = MouseCursor::Arrow;
                } else if !context.input.is_mouse_down()
                    && (is_mouse_moved || is_mouse_button_changed)
                {
                    // In every other case, the cursor remains until the user interacts with the mouse again.
                    new_cursor = MouseCursor::Arrow;
                }
            } else {
                mouse_cursor_needs_check = false;
            }

            let cur_over_object = context.mouse_over_object;
            // Check if a new object has been hovered over.
            if !InteractiveObject::option_ptr_eq(cur_over_object, new_over_object) {
                // If the mouse button is down, the object the user clicked on grabs the focus
                // and fires "drag" events. Other objects are ignored.
                if context.input.is_mouse_down() {
                    context.mouse_over_object = new_over_object;
                    if let Some(down_object) = context.mouse_down_object {
                        if InteractiveObject::option_ptr_eq(
                            context.mouse_down_object,
                            cur_over_object,
                        ) {
                            // Dragged from outside the clicked object to the inside.
                            events.push((
                                down_object,
                                ClipEvent::DragOut {
                                    to: new_over_object,
                                },
                            ));
                        } else if InteractiveObject::option_ptr_eq(
                            context.mouse_down_object,
                            new_over_object,
                        ) {
                            // Dragged from inside the clicked object to the outside.
                            events.push((
                                down_object,
                                ClipEvent::DragOver {
                                    from: cur_over_object,
                                },
                            ));
                        }
                    }
                } else {
                    // The mouse button is up, so fire rollover states for the object we are hovering over.
                    // Rolled out of the previous object.
                    if let Some(cur_over_object) = cur_over_object {
                        events.push((
                            cur_over_object,
                            ClipEvent::RollOut {
                                to: new_over_object,
                            },
                        ));
                    }
                    // Rolled over the new object.
                    if let Some(new_over_object) = new_over_object {
                        new_cursor = new_over_object.mouse_cursor(context);
                        events.push((
                            new_over_object,
                            ClipEvent::RollOver {
                                from: cur_over_object,
                            },
                        ));
                    } else {
                        new_cursor = MouseCursor::Arrow;
                    }
                }
            }
            context.mouse_over_object = new_over_object;

            // Handle presses and releases.
            if is_mouse_button_changed {
                if context.input.is_mouse_down() {
                    // Pressed on a hovered object.
                    if let Some(over_object) = context.mouse_over_object {
                        events.push((over_object, ClipEvent::Press));
                        context.mouse_down_object = context.mouse_over_object;
                    } else {
                        events.push((context.stage.into(), ClipEvent::Press));
                    }
                } else {
                    if let Some(over_object) = context.mouse_over_object {
                        events.push((over_object, ClipEvent::MouseUpInside));
                    } else {
                        events.push((context.stage.into(), ClipEvent::MouseUpInside));
                    }

                    let released_inside = InteractiveObject::option_ptr_eq(
                        context.mouse_down_object,
                        context.mouse_over_object,
                    );
                    if released_inside {
                        // Released inside the clicked object.
                        if let Some(down_object) = context.mouse_down_object {
                            new_cursor = down_object.mouse_cursor(context);
                            events.push((down_object, ClipEvent::Release));
                        } else {
                            events.push((context.stage.into(), ClipEvent::Release));
                        }
                    } else {
                        // Released outside the clicked object.
                        if let Some(down_object) = context.mouse_down_object {
                            events.push((down_object, ClipEvent::ReleaseOutside));
                        } else {
                            events.push((context.stage.into(), ClipEvent::ReleaseOutside));
                        }
                        // The new object is rolled over immediately.
                        if let Some(over_object) = context.mouse_over_object {
                            new_cursor = over_object.mouse_cursor(context);
                            events.push((
                                over_object,
                                ClipEvent::RollOver {
                                    from: cur_over_object,
                                },
                            ));
                        } else {
                            new_cursor = MouseCursor::Arrow;
                        }
                    }
                    context.mouse_down_object = None;
                }
            }

            // Fire any pending mouse events.
            let needs_render = if events.is_empty() {
                false
            } else {
                let mut refresh = false;
                for (object, event) in events {
                    let display_object = object.as_displayobject();
                    if !display_object.removed() {
                        object.handle_clip_event(context, event);
                    }
                    if !refresh && event.is_button_event() {
                        let is_button_mode = display_object.as_avm1_button().is_some()
                            || display_object.as_avm2_button().is_some()
                            || display_object
                                .as_movie_clip()
                                .map(|mc| mc.is_button_mode(context))
                                .unwrap_or_default();
                        if is_button_mode {
                            refresh = true;
                        }
                    }
                }
                refresh
            };
            Self::run_actions(context);
            needs_render
        });

        // Update mouse cursor if it has changed.
        if new_cursor != self.mouse_cursor {
            self.mouse_cursor = new_cursor;
            self.ui.set_mouse_cursor(new_cursor)
        }
        self.mouse_cursor_needs_check = mouse_cursor_needs_check;

        needs_render
    }

    /// Preload all pending movies in the player, including the root movie.
    ///
    /// This should be called periodically with a reasonable execution limit.
    /// By default, the Player will do so after every `run_frame` using a limit
    /// derived from the current frame rate and execution time. Clients that
    /// want synchronous or 'lockstep' preloading may call this function with
    /// an unlimited execution limit.
    ///
    /// Returns true if all preloading work has completed. Clients that want to
    /// simulate a particular load condition or stress chunked loading may use
    /// this in lieu of an unlimited execution limit.
    pub fn preload(&mut self, limit: &mut ExecutionLimit) -> bool {
        self.mutate_with_update_context(|context| {
            let mut did_finish = true;

            if let Some(root) = context.stage.root_clip().as_movie_clip() {
                let was_root_movie_loaded = root.loaded_bytes() == root.total_bytes();
                did_finish = root.preload(context, limit);

                if !was_root_movie_loaded {
                    if let Some(loader_info) = root.loader_info() {
                        let mut activation = Avm2Activation::from_nothing(context.reborrow());

                        let progress_evt = activation.avm2().classes().progressevent.construct(
                            &mut activation,
                            &[
                                "progress".into(),
                                false.into(),
                                false.into(),
                                root.compressed_loaded_bytes().into(),
                                root.compressed_total_bytes().into(),
                            ],
                        );

                        match progress_evt {
                            Err(e) => tracing::error!(
                                "Encountered AVM2 error when broadcasting `progress` event: {}",
                                e
                            ),
                            Ok(progress_evt) => {
                                if let Err(e) =
                                    Avm2::dispatch_event(context, progress_evt, loader_info)
                                {
                                    tracing::error!(
                                        "Encountered AVM2 error when broadcasting `progress` event: {}",
                                        e
                                    );
                                }
                            }
                        }
                    }
                }
            }

            if did_finish {
                did_finish = LoadManager::preload_tick(context, limit);
            }

            did_finish
        })
    }

    #[instrument(level = "debug", skip_all)]
    pub fn run_frame(&mut self) {
        let frame_time = Duration::from_nanos((750_000_000.0 / self.frame_rate) as u64);
        let (mut execution_limit, may_execute_while_streaming) = match self.load_behavior {
            LoadBehavior::Streaming => (
                ExecutionLimit::with_max_ops_and_time(10000, frame_time),
                true,
            ),
            LoadBehavior::Delayed => (
                ExecutionLimit::with_max_ops_and_time(10000, frame_time),
                false,
            ),
            LoadBehavior::Blocking => (ExecutionLimit::none(), false),
        };
        let preload_finished = self.preload(&mut execution_limit);

        if !preload_finished && !may_execute_while_streaming {
            return;
        }

        self.update(|context| {
            if context.is_action_script_3() {
                run_all_phases_avm2(context);
            } else {
                Avm1::run_frame(context);
            }
            context.update_sounds();
        });

        self.needs_render = true;
    }

    #[instrument(level = "debug", skip_all)]
    pub fn render(&mut self) {
        let invalidated = self
            .gc_arena
            .borrow()
            .mutate(|_, gc_root| gc_root.data.read().stage.invalidated());
        if invalidated {
            self.update(|context| {
                let stage = context.stage;
                stage.broadcast_render(context);
            });
        }

        let (renderer, ui, transform_stack) =
            (&mut self.renderer, &mut self.ui, &mut self.transform_stack);
        let mut background_color = Color::WHITE;

        let commands = self.gc_arena.borrow().mutate(|gc_context, gc_root| {
            let root_data = gc_root.data.read();
            let stage = root_data.stage;

            let mut render_context = RenderContext {
                renderer: renderer.deref_mut(),
                commands: CommandList::new(),
                gc_context,
                ui: ui.deref_mut(),
                library: &root_data.library,
                transform_stack,
                is_offscreen: false,
                stage,
                clip_depth_stack: vec![],
                allow_mask: true,
            };

            stage.render(&mut render_context);

            background_color =
                if stage.window_mode() != WindowMode::Transparent || stage.is_fullscreen() {
                    stage.background_color().unwrap_or(Color::WHITE)
                } else {
                    Color::from_rgba(0)
                };

            render_context.commands
        });

        renderer.submit_frame(background_color, commands);

        self.needs_render = false;
    }

    /// The current frame of the main timeline, if available.
    /// The first frame is frame 1.
    pub fn current_frame(&self) -> Option<u16> {
        self.current_frame
    }

    pub fn audio(&self) -> &Audio {
        &self.audio
    }

    pub fn audio_mut(&mut self) -> &mut Audio {
        &mut self.audio
    }

    pub fn navigator(&self) -> &Navigator {
        &self.navigator
    }

    // The frame rate of the current movie in FPS.
    pub fn frame_rate(&self) -> f64 {
        self.frame_rate
    }

    pub fn renderer(&self) -> &Renderer {
        &self.renderer
    }

    pub fn renderer_mut(&mut self) -> &mut Renderer {
        &mut self.renderer
    }

    pub fn storage(&self) -> &Storage {
        &self.storage
    }

    pub fn storage_mut(&mut self) -> &mut Storage {
        &mut self.storage
    }

    pub fn destroy(self) -> Renderer {
        self.renderer
    }

    pub fn ui(&self) -> &Ui {
        &self.ui
    }

    pub fn ui_mut(&mut self) -> &mut Ui {
        &mut self.ui
    }

    pub fn run_actions(context: &mut UpdateContext<'_, '_>) {
        // Note that actions can queue further actions, so a while loop is necessary here.
        while let Some(action) = context.action_queue.pop_action() {
            // We don't run frame actions if the clip was removed (or scheduled to be removed) after it queued the action.
            if !action.is_unload && (action.clip.removed() || action.clip.pending_removal()) {
                continue;
            }

            match action.action_type {
                // DoAction/clip event code.
                ActionType::Normal { bytecode } | ActionType::Initialize { bytecode } => {
                    Avm1::run_stack_frame_for_action(action.clip, "[Frame]", bytecode, context);
                }
                // Change the prototype of a MovieClip and run constructor events.
                ActionType::Construct {
                    constructor: Some(constructor),
                    events,
                } => {
                    let mut activation = Activation::from_nothing(
                        context.reborrow(),
                        ActivationIdentifier::root("[Construct]"),
                        action.clip,
                    );
                    if let Ok(prototype) = constructor.get("prototype", &mut activation) {
                        if let Value::Object(object) = action.clip.object() {
                            object.define_value(
                                activation.context.gc_context,
                                "__proto__",
                                prototype,
                                Attribute::empty(),
                            );
                            for event in events {
                                let _ = activation.run_child_frame_for_action(
                                    "[Actions]",
                                    action.clip,
                                    event,
                                );
                            }

                            let _ = constructor.construct_on_existing(&mut activation, object, &[]);
                        }
                    }
                }
                // Run constructor events without changing the prototype.
                ActionType::Construct {
                    constructor: None,
                    events,
                } => {
                    for event in events {
                        Avm1::run_stack_frame_for_action(
                            action.clip,
                            "[Construct]",
                            event,
                            context,
                        );
                    }
                }
                // Event handler method call (e.g. onEnterFrame).
                ActionType::Method { object, name, args } => {
                    Avm1::run_stack_frame_for_method(
                        action.clip,
                        object,
                        context,
                        name.into(),
                        &args,
                    );
                }

                // Event handler method call (e.g. onEnterFrame).
                ActionType::NotifyListeners {
                    listener,
                    method,
                    args,
                } => {
                    // A native function ends up resolving immediately,
                    // so this doesn't require any further execution.
                    Avm1::notify_system_listeners(
                        action.clip,
                        context,
                        listener.into(),
                        method.into(),
                        &args,
                    );
                }

                ActionType::Callable2 {
                    callable,
                    reciever,
                    args,
                } => {
                    if let Err(e) =
                        Avm2::run_stack_frame_for_callable(callable, reciever, &args[..], context)
                    {
                        tracing::error!("Unhandled AVM2 exception in event handler: {}", e);
                    }
                }

                ActionType::Event2 { event_type, target } => {
                    let event = Avm2EventObject::bare_default_event(context, event_type);
                    if let Err(e) = Avm2::dispatch_event(context, event, target) {
                        tracing::error!("Unhandled AVM2 exception in event handler: {}", e);
                    }
                }
            }

            // AVM1 bytecode may leave the stack unbalanced, so do not let garbage values accumulate
            // across multiple executions and/or frames.
            context.avm1.clear_stack();
        }
    }

    /// Runs the closure `f` with an `UpdateContext`.
    /// This takes cares of populating the `UpdateContext` struct, avoiding borrow issues.
    pub(crate) fn mutate_with_update_context<F, R>(&mut self, f: F) -> R
    where
        F: for<'a, 'gc> FnOnce(&mut UpdateContext<'a, 'gc>) -> R,
    {
        self.gc_arena.borrow().mutate(|gc_context, gc_root| {
            let mut root_data = gc_root.data.write(gc_context);
            let mouse_hovered_object = root_data.mouse_hovered_object;
            let mouse_pressed_object = root_data.mouse_pressed_object;
            let focus_tracker = root_data.focus_tracker;
            let (
                stage,
                library,
                action_queue,
                avm1,
                avm2,
                drag_object,
                load_manager,
                avm1_shared_objects,
                avm2_shared_objects,
                unbound_text_fields,
                timers,
                current_context_menu,
                external_interface,
                audio_manager,
            ) = root_data.update_context_params();

            let mut update_context = UpdateContext {
                player_version: self.player_version,
                swf: &self.swf,
                library,
                rng: &mut self.rng,
                renderer: self.renderer.deref_mut(),
                audio: self.audio.deref_mut(),
                navigator: self.navigator.deref_mut(),
                ui: self.ui.deref_mut(),
                action_queue,
                gc_context,
                stage,
                mouse_over_object: mouse_hovered_object,
                mouse_down_object: mouse_pressed_object,
                input: &self.input,
                mouse_position: &self.mouse_pos,
                drag_object,
                player: self.self_reference.clone(),
                load_manager,
                system: &mut self.system,
                instance_counter: &mut self.instance_counter,
                storage: self.storage.deref_mut(),
                log: self.log.deref_mut(),
                video: self.video.deref_mut(),
                avm1_shared_objects,
                avm2_shared_objects,
                unbound_text_fields,
                timers,
                current_context_menu,
                needs_render: &mut self.needs_render,
                avm1,
                avm2,
                external_interface,
                start_time: self.start_time,
                update_start: Instant::now(),
                max_execution_duration: self.max_execution_duration,
                focus_tracker,
                times_get_time_called: 0,
                time_offset: &mut self.time_offset,
                audio_manager,
                frame_rate: &mut self.frame_rate,
                actions_since_timeout_check: &mut self.actions_since_timeout_check,
                frame_phase: &mut self.frame_phase,
                stub_tracker: &mut self.stub_tracker,
            };

            let old_frame_rate = *update_context.frame_rate;

            let ret = f(&mut update_context);

            let new_frame_rate = *update_context.frame_rate;

            // If we changed the framerate, let the audio handler now.
            #[allow(clippy::float_cmp)]
            if old_frame_rate != new_frame_rate {
                update_context.audio.set_frame_rate(new_frame_rate);
            }

            self.current_frame = update_context
                .stage
                .root_clip()
                .as_movie_clip()
                .map(|clip| clip.current_frame());

            // Hovered object may have been updated; copy it back to the GC root.
            let mouse_hovered_object = update_context.mouse_over_object;
            let mouse_pressed_object = update_context.mouse_down_object;
            root_data.mouse_hovered_object = mouse_hovered_object;
            root_data.mouse_pressed_object = mouse_pressed_object;

            ret
        })
    }

    pub fn load_device_font<'gc>(
        gc_context: gc_arena::MutationContext<'gc, '_>,
        renderer: &mut dyn RenderBackend,
    ) -> Font<'gc> {
        const DEVICE_FONT_TAG: &[u8] = include_bytes!("../assets/noto-sans-definefont3.bin");
        let mut reader = swf::read::Reader::new(DEVICE_FONT_TAG, 8);
        Font::from_swf_tag(
            gc_context,
            renderer,
            reader
                .read_define_font_2(3)
                .expect("Built-in font should compile"),
            reader.encoding(),
        )
    }

    /// Update the current state of the player.
    ///
    /// The given function will be called with the current stage root, current
    /// mouse hover node, AVM, and an update context.
    ///
    /// This particular function runs necessary post-update bookkeeping, such
    /// as executing any actions queued on the update context, keeping the
    /// hover state up to date, and running garbage collection.
    pub fn update<F, R>(&mut self, func: F) -> R
    where
        F: for<'a, 'gc> FnOnce(&mut UpdateContext<'a, 'gc>) -> R,
    {
        let rval = self.mutate_with_update_context(|context| {
            let rval = func(context);

            Self::run_actions(context);

            rval
        });

        // Update mouse state (check for new hovered button, etc.)
        self.mutate_with_update_context(|context| {
            Self::update_drag(context);
        });
        self.update_mouse_state(false, false);

        // GC
        self.gc_arena.borrow_mut().collect_debt();

        rval
    }

    pub fn flush_shared_objects(&mut self) {
        self.update(|context| {
            let mut avm1_activation =
                Activation::from_stub(context.reborrow(), ActivationIdentifier::root("[Flush]"));
            for so in avm1_activation.context.avm1_shared_objects.clone().values() {
                if let Err(e) = crate::avm1::flush(&mut avm1_activation, *so, &[]) {
                    tracing::error!("Error flushing AVM1 shared object `{:?}`: {:?}", so, e);
                }
            }

            let mut avm2_activation =
                Avm2Activation::from_nothing(avm1_activation.context.reborrow());
            for so in avm2_activation.context.avm2_shared_objects.clone().values() {
                if let Err(e) = crate::avm2::globals::flash::net::shared_object::flush(
                    &mut avm2_activation,
                    Some(*so),
                    &[],
                ) {
                    tracing::error!("Error flushing AVM2 shared object `{:?}`: {:?}", so, e);
                }
            }
        });
    }

    /// Update all AVM-based timers (such as created via setInterval).
    /// Returns the approximate amount of time until the next timer tick.
    pub fn update_timers(&mut self, dt: f64) {
        self.time_til_next_timer =
            self.mutate_with_update_context(|context| Timers::update_timers(context, dt));
    }

    /// Returns whether this player consumes mouse wheel events.
    /// Used by web to prevent scrolling.
    pub fn should_prevent_scrolling(&mut self) -> bool {
        self.mutate_with_update_context(|context| context.avm1.has_mouse_listener())
    }

    pub fn add_external_interface(&mut self, provider: Box<dyn ExternalInterfaceProvider>) {
        self.mutate_with_update_context(|context| {
            context.external_interface.add_provider(provider)
        });
    }

    pub fn call_internal_interface(
        &mut self,
        name: &str,
        args: impl IntoIterator<Item = ExternalValue>,
    ) -> ExternalValue {
        self.mutate_with_update_context(|context| {
            if let Some(callback) = context.external_interface.get_callback(name) {
                callback.call(context, name, args)
            } else {
                ExternalValue::Null
            }
        })
    }

    pub fn spoofed_url(&self) -> Option<&str> {
        self.spoofed_url.as_deref()
    }

    pub fn log_backend(&self) -> &Log {
        &self.log
    }

    pub fn max_execution_duration(&self) -> Duration {
        self.max_execution_duration
    }

    pub fn set_max_execution_duration(&mut self, max_execution_duration: Duration) {
        self.max_execution_duration = max_execution_duration
    }

    pub fn callstack(&self) -> StaticCallstack {
        StaticCallstack {
            arena: Rc::downgrade(&self.gc_arena),
        }
    }
}

/// Player factory, which can be used to configure the aspects of a Ruffle player.
pub struct PlayerBuilder {
    movie: Option<SwfMovie>,

    // Backends
    audio: Option<Audio>,
    log: Option<Log>,
    navigator: Option<Navigator>,
    renderer: Option<Renderer>,
    storage: Option<Storage>,
    ui: Option<Ui>,
    video: Option<Video>,

    // Misc. player configuration
    autoplay: bool,
    fullscreen: bool,
    letterbox: Letterbox,
    max_execution_duration: Duration,
    viewport_width: u32,
    viewport_height: u32,
    viewport_scale_factor: f64,
    warn_on_unsupported_content: bool,
    load_behavior: LoadBehavior,
    spoofed_url: Option<String>,
    player_version: Option<u8>,
    quality: StageQuality,
    sandbox_type: SandboxType,
}

impl PlayerBuilder {
    /// Generates the base configuration for creating a player.
    ///
    /// All settings will be at their defaults, and "null" backends will be used. The settings
    /// can be changed by chaining the configuration methods.
    #[inline]
    pub fn new() -> Self {
        Self {
            movie: None,

            audio: None,
            log: None,
            navigator: None,
            renderer: None,
            storage: None,
            ui: None,
            video: None,

            autoplay: false,
            fullscreen: false,
            // Disable script timeout in debug builds by default.
            letterbox: Letterbox::Fullscreen,
            max_execution_duration: Duration::from_secs(if cfg!(debug_assertions) {
                u64::MAX
            } else {
                15
            }),
            viewport_width: 550,
            viewport_height: 400,
            viewport_scale_factor: 1.0,
            warn_on_unsupported_content: true,
            load_behavior: LoadBehavior::Streaming,
            spoofed_url: None,
            player_version: None,
            quality: StageQuality::High,
            sandbox_type: SandboxType::LocalTrusted,
        }
    }

    /// Configures the player to play an already-loaded movie.
    #[inline]
    pub fn with_movie(mut self, movie: SwfMovie) -> Self {
        self.movie = Some(movie);
        self
    }

    /// Sets the audio backend of the player.
    #[inline]
    pub fn with_audio(mut self, audio: impl 'static + AudioBackend) -> Self {
        self.audio = Some(Box::new(audio));
        self
    }

    /// Sets the logging backend of the player.
    #[inline]
    pub fn with_log(mut self, log: impl 'static + LogBackend) -> Self {
        self.log = Some(Box::new(log));
        self
    }

    /// Sets the navigator backend of the player.
    #[inline]
    pub fn with_navigator(mut self, navigator: impl 'static + NavigatorBackend) -> Self {
        self.navigator = Some(Box::new(navigator));
        self
    }

    /// Sets the rendering backend of the player.
    #[inline]
    pub fn with_renderer(mut self, renderer: impl 'static + RenderBackend) -> Self {
        self.renderer = Some(Box::new(renderer));
        self
    }

    /// Sets the storage backend of the player.
    #[inline]
    pub fn with_storage(mut self, storage: impl 'static + StorageBackend) -> Self {
        self.storage = Some(Box::new(storage));
        self
    }

    /// Sets the UI backend of the player.
    #[inline]
    pub fn with_ui(mut self, ui: impl 'static + UiBackend) -> Self {
        self.ui = Some(Box::new(ui));
        self
    }

    /// Sets the video backend of the player.
    #[inline]
    pub fn with_video(mut self, video: impl 'static + VideoBackend) -> Self {
        self.video = Some(Box::new(video));
        self
    }

    /// Sets whether the movie will start playing immediately upon load.
    #[inline]
    pub fn with_autoplay(mut self, autoplay: bool) -> Self {
        self.autoplay = autoplay;
        self
    }

    /// Sets the letterbox setting for the player.
    #[inline]
    pub fn with_letterbox(mut self, letterbox: Letterbox) -> Self {
        self.letterbox = letterbox;
        self
    }

    /// Sets the maximum execution time of ActionScript code.
    #[inline]
    pub fn with_max_execution_duration(mut self, duration: Duration) -> Self {
        self.max_execution_duration = duration;
        self
    }

    /// Configures the player to warn if unsupported content is detected (ActionScript 3.0).
    #[inline]
    pub fn with_warn_on_unsupported_content(mut self, value: bool) -> Self {
        self.warn_on_unsupported_content = value;
        self
    }

    /// Sets the dimensions of the stage.
    #[inline]
    pub fn with_viewport_dimensions(
        mut self,
        width: u32,
        height: u32,
        dpi_scale_factor: f64,
    ) -> Self {
        self.viewport_width = width;
        self.viewport_height = height;
        self.viewport_scale_factor = dpi_scale_factor;
        self
    }

    /// Sets whether the stage is fullscreen.
    pub fn with_fullscreen(mut self, fullscreen: bool) -> Self {
        self.fullscreen = fullscreen;
        self
    }

    /// Sets the default stage quality
    pub fn with_quality(mut self, quality: StageQuality) -> Self {
        self.quality = quality;
        self
    }

    /// Configures how the root movie should be loaded.
    pub fn with_load_behavior(mut self, load_behavior: LoadBehavior) -> Self {
        self.load_behavior = load_behavior;
        self
    }

    /// Sets the root SWF URL provided to ActionScript.
    pub fn with_spoofed_url(mut self, url: Option<String>) -> Self {
        self.spoofed_url = url;
        self
    }

    // Configures the target player version.
    pub fn with_player_version(mut self, version: Option<u8>) -> Self {
        self.player_version = version;
        self
    }

    // Configured the security sandbox type (default is `SandboxType::LocalTrusted`)
    pub fn with_sandbox_type(mut self, sandbox_type: SandboxType) -> Self {
        self.sandbox_type = sandbox_type;
        self
    }

    /// Builds the player, wiring up the backends and configuring the specified settings.
    pub fn build(self) -> Arc<Mutex<Player>> {
        use crate::backend::*;
        use ruffle_video::null;
        let audio = self
            .audio
            .unwrap_or_else(|| Box::new(audio::NullAudioBackend::new()));
        let log = self
            .log
            .unwrap_or_else(|| Box::new(log::NullLogBackend::new()));
        let navigator = self
            .navigator
            .unwrap_or_else(|| Box::new(navigator::NullNavigatorBackend::new()));
        let renderer = self.renderer.unwrap_or_else(|| {
            Box::new(NullRenderer::new(ViewportDimensions {
                width: self.viewport_width,
                height: self.viewport_height,
                scale_factor: self.viewport_scale_factor,
            }))
        });
        let storage = self
            .storage
            .unwrap_or_else(|| Box::new(storage::MemoryStorageBackend::new()));
        let ui = self
            .ui
            .unwrap_or_else(|| Box::new(ui::NullUiBackend::new()));
        let video = self
            .video
            .unwrap_or_else(|| Box::new(null::NullVideoBackend::new()));

        let player_version = self.player_version.unwrap_or(NEWEST_PLAYER_VERSION);

        // Instantiate the player.
        let fake_movie = Arc::new(SwfMovie::empty(player_version));
        let frame_rate = 12.0;
        let player = Arc::new_cyclic(|self_ref| {
            Mutex::new(Player {
                // Backends
                audio,
                log,
                navigator,
                renderer,
                storage,
                ui,
                video,

                // SWF info
                swf: fake_movie.clone(),
                current_frame: None,

                // Timing
                frame_rate,
                frame_phase: Default::default(),
                frame_accumulator: 0.0,
                recent_run_frame_timings: VecDeque::with_capacity(10),
                start_time: Instant::now(),
                time_offset: 0,
                time_til_next_timer: None,
                max_execution_duration: self.max_execution_duration,
                actions_since_timeout_check: 0,

                // Input
                input: Default::default(),
                mouse_pos: (Twips::ZERO, Twips::ZERO),
                mouse_cursor: MouseCursor::Arrow,
                mouse_cursor_needs_check: false,

                // Misc. state
                rng: SmallRng::seed_from_u64(get_current_date_time().timestamp_millis() as u64),
                system: SystemProperties::new(self.sandbox_type),
                transform_stack: TransformStack::new(),
                instance_counter: 0,
                player_version,
                is_playing: self.autoplay,
                needs_render: true,
                warn_on_unsupported_content: self.warn_on_unsupported_content,
                self_reference: self_ref.clone(),
                load_behavior: self.load_behavior,
                spoofed_url: self.spoofed_url.clone(),
                stub_tracker: StubCollection::new(),

                // GC data
                gc_arena: Rc::new(RefCell::new(GcArena::new(
                    ArenaParameters::default(),
                    |gc_context| GcRoot {
                        callstack: GcCell::allocate(gc_context, GcCallstack::default()),
                        data: GcCell::allocate(
                            gc_context,
                            GcRootData {
                                audio_manager: AudioManager::new(),
                                action_queue: ActionQueue::new(),
                                avm1: Avm1::new(gc_context, player_version),
                                avm2: Avm2::new(gc_context),
                                current_context_menu: None,
                                drag_object: None,
                                external_interface: ExternalInterface::new(),
                                focus_tracker: FocusTracker::new(gc_context),
                                library: Library::empty(),
                                load_manager: LoadManager::new(),
                                mouse_hovered_object: None,
                                mouse_pressed_object: None,
                                avm1_shared_objects: HashMap::new(),
                                avm2_shared_objects: HashMap::new(),
                                stage: Stage::empty(
                                    gc_context,
                                    self.fullscreen,
                                    fake_movie.clone(),
                                ),
                                timers: Timers::new(),
                                unbound_text_fields: Vec::new(),
                            },
                        ),
                    },
                ))),
            })
        });

        // Finalize configuration and load the movie.
        let mut player_lock = player.lock().unwrap();
        player_lock.mutate_with_update_context(|context| {
            // Instantiate an empty root before the main movie loads.
            let fake_root = MovieClip::new(fake_movie, context.gc_context);
            fake_root.post_instantiation(context, None, Instantiator::Movie, false);
            context.stage.replace_at_depth(context, fake_root.into(), 0);
            Avm2::load_player_globals(context).expect("Unable to load AVM2 globals");
            let stage = context.stage;
            stage.post_instantiation(context, None, Instantiator::Movie, false);
            stage.build_matrices(context);
        });
        player_lock.gc_arena.borrow().mutate(|context, root| {
            let call_stack = root.data.read().avm2.call_stack();
            root.callstack.write(context).avm2 = Some(call_stack);
        });
        player_lock.audio.set_frame_rate(frame_rate);
        player_lock.set_letterbox(self.letterbox);
        player_lock.set_quality(self.quality);
        player_lock.set_viewport_dimensions(ViewportDimensions {
            width: self.viewport_width,
            height: self.viewport_height,
            scale_factor: self.viewport_scale_factor,
        });
        if let Some(mut movie) = self.movie {
            if let Some(url) = self.spoofed_url.clone() {
                movie.set_url(Some(url));
            }
            player_lock.set_root_movie(movie);
        }
        drop(player_lock);
        player
    }
}

impl Default for PlayerBuilder {
    fn default() -> Self {
        Self::new()
    }
}

#[derive(Collect)]
#[collect(no_drop)]
pub struct DragObject<'gc> {
    /// The display object being dragged.
    pub display_object: DisplayObject<'gc>,

    /// The offset from the mouse position to the center of the clip.
    #[collect(require_static)]
    pub offset: (Twips, Twips),

    /// The bounding rectangle where the clip will be maintained.
    #[collect(require_static)]
    pub constraint: BoundingBox,
}<|MERGE_RESOLUTION|>--- conflicted
+++ resolved
@@ -1031,9 +1031,6 @@
                 }
             }
 
-<<<<<<< HEAD
-            // Propagate clip events.
-=======
         if let PlayerEvent::TextControl { code } = event {
             self.mutate_with_update_context(|context| {
                 if let Some(text) = context.focus_tracker.get().and_then(|o| o.as_edit_text()) {
@@ -1042,9 +1039,7 @@
             });
         }
 
-        // Propagate clip events.
-        self.mutate_with_update_context(|context| {
->>>>>>> f91dfbc1
+            // Propagate clip events.
             let (clip_event, listener) = match event {
                 PlayerEvent::KeyDown { .. } => {
                     (Some(ClipEvent::KeyDown), Some(("Key", "onKeyDown", vec![])))
