--- conflicted
+++ resolved
@@ -65,15 +65,10 @@
 ttf-parser = "0.24"
 num-bigint = "0.4"
 unic-segment = "0.9.0"
-<<<<<<< HEAD
-id3 = "1.13.1"
-either = "1.12.0"
-web-sys = { version="0.3.69", features=[ "console" ] }
-=======
 id3 = "1.14.0"
 either = "1.13.0"
 chardetng = "0.1.17"
->>>>>>> fd89aa17
+web-sys = { version="0.3.69", features=[ "console" ] }
 
 [target.'cfg(not(target_family = "wasm"))'.dependencies.futures]
 workspace = true
