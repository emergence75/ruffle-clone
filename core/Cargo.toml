[package]
name = "ruffle_core"
authors.workspace = true
edition.workspace = true
homepage.workspace = true
license.workspace = true
repository.workspace = true
version.workspace = true

[lints]
workspace = true

[dependencies]
linkme = { version = "0.3", optional = true }
byteorder = "1.5"
bitstream-io = "2.5.3"
flate2 = { workspace = true }
fnv = "1.0.7"
gc-arena = { package = "ruffle_gc_arena", path = "../ruffle_gc_arena" }
slotmap = { workspace = true }
indexmap = "2.5.0"
tracing = { workspace = true }
ruffle_render = { path = "../render", features = ["tessellator"] }
ruffle_video = { path = "../video" }
ruffle_macros = { path = "macros" }
ruffle_wstr = { path = "../wstr" }
swf = { path = "../swf" }
bitflags = { workspace = true }
smallvec = { version = "1.13.2", features = ["union"] }
num-traits = { workspace = true }
num-derive = { workspace = true }
quick-xml = "0.36.1"
downcast-rs = "1.2.1"
url = { workspace = true }
weak-table = "0.3.2"
percent-encoding = "2.3.1"
thiserror = { workspace = true }
chrono = { workspace = true, features = ["clock"] }
web-time = "1.1.0"
encoding_rs = "0.8.34"
rand = { version = "0.8.5", features = ["std", "small_rng"], default-features = false }
serde = { workspace = true }
serde_json = { version = "1.0", features = ["preserve_order"] }
nellymoser-rs = { git = "https://github.com/ruffle-rs/nellymoser", rev = "754b1184037aa9952a907107284fb73897e26adc", optional = true }
regress = "0.10"
flash-lso = { git = "https://github.com/ruffle-rs/rust-flash-lso", rev = "98679aa0cdcad5fecc5c7321b2eac35b69dbcd5f" }
lzma-rs = {version = "0.3.0", optional = true }
dasp = { version = "0.11.0", features = ["interpolate", "interpolate-linear", "signal"], optional = true }
symphonia = { version = "0.5.4", default-features = false, features = ["mp3"], optional = true }
enumset = "1.1.5"
bytemuck = { workspace = true }
clap = { workspace = true, optional=true }
realfft = "3.3.0"
hashbrown = { version = "0.14.5", features = ["raw"] }
scopeguard = "1.2.0"
fluent-templates = "0.10.1"
egui = { workspace = true, optional = true }
egui_extras = { git = "https://github.com/emilk/egui.git", rev = "37b1e1504db14697c39ce1c3bb5e58f4f2b819bf", default-features = false, optional = true }
png = { version = "0.17.13", optional = true }
flv-rs = { path = "../flv" }
async-channel = { workspace = true }
jpegxr = { git = "https://github.com/ruffle-rs/jpegxr", rev = "db88651220688d2883a90d5477048071507b0493", optional = true }
image = { workspace = true, features = ["tiff"] }
enum-map = { workspace = true }
ttf-parser = "0.24"
num-bigint = "0.4"
unic-segment = "0.9.0"
id3 = "1.14.0"
either = "1.13.0"
chardetng = "0.1.17"
<<<<<<< HEAD
web-sys = { version="0.3.69", features=[ "console" ] }
=======
tracy-client = { version = "0.17.1", optional = true, default-features = false }
>>>>>>> 357508ae

[target.'cfg(not(target_family = "wasm"))'.dependencies.futures]
workspace = true

[target.'cfg(target_family = "wasm")'.dependencies.wasm-bindgen-futures]
version = "0.4.43"

[features]
default = []
lzma = ["lzma-rs", "swf/lzma"]
avm_debug = []
tracy_avm = ["dep:tracy-client"]
deterministic = []
timeline_debug = []
mp3 = ["symphonia"]
nellymoser = ["nellymoser-rs"]
audio = ["dasp"]
known_stubs = ["linkme", "serde"]
default_compatibility_rules = []
egui = ["dep:egui", "dep:egui_extras", "png"]
jpegxr = ["dep:jpegxr", "lzma"]
default_font = []
test_only_as3 = []
serde = ["serde/derive"]

[build-dependencies]
build_playerglobal = { path = "build_playerglobal" }<|MERGE_RESOLUTION|>--- conflicted
+++ resolved
@@ -68,11 +68,8 @@
 id3 = "1.14.0"
 either = "1.13.0"
 chardetng = "0.1.17"
-<<<<<<< HEAD
+tracy-client = { version = "0.17.1", optional = true, default-features = false }
 web-sys = { version="0.3.69", features=[ "console" ] }
-=======
-tracy-client = { version = "0.17.1", optional = true, default-features = false }
->>>>>>> 357508ae
 
 [target.'cfg(not(target_family = "wasm"))'.dependencies.futures]
 workspace = true
