[package]
name = "swf"
version = "0.2.1"
description = "Read and write the Adobe Flash SWF file format."
authors.workspace = true
edition.workspace = true
homepage.workspace = true
license.workspace = true
repository.workspace = true

[lints]
workspace = true

[dependencies]
<<<<<<< HEAD
bitflags = { workspace = true, features = ["serde"]  }
bitstream-io = "2.4.2"
=======
bitflags = { workspace = true }
bitstream-io = "2.5.0"
>>>>>>> f98999c2
byteorder = "1.5"
encoding_rs = "0.8.34"
num-derive = { workspace = true }
num-traits = { workspace = true }
log = { workspace = true }
flate2 = { workspace = true, optional = true}
lzma-rs = {version = "0.3.0", optional = true }
enum-map = { workspace = true }
simple_asn1 = "0.6.2"
serde = { version = "1.0.197", features = ["derive"] }

[features]
default = ["flate2", "lzma"]
lzma = ["lzma-rs"]<|MERGE_RESOLUTION|>--- conflicted
+++ resolved
@@ -12,13 +12,8 @@
 workspace = true
 
 [dependencies]
-<<<<<<< HEAD
-bitflags = { workspace = true, features = ["serde"]  }
-bitstream-io = "2.4.2"
-=======
-bitflags = { workspace = true }
+bitflags = { workspace = true, features = ["serde"] }
 bitstream-io = "2.5.0"
->>>>>>> f98999c2
 byteorder = "1.5"
 encoding_rs = "0.8.34"
 num-derive = { workspace = true }
